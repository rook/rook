package utils

import (
	"bufio"
	"bytes"
	"fmt"
	"os/exec"
	"strings"
<<<<<<< HEAD
	//"github.com/spf13/cobra/cobra/cmd"
	//"github.com/spf13/cobra/cobra/cmd"
=======
	"syscall"
>>>>>>> 30bbebd2
)

func ExecuteCmdWithEnv(Cmd string, cmdArgs []string, env []string,) (stdout string, stderr string, exitCode int) {

	var outbuf, errbuf bytes.Buffer
	cmd := exec.Command(Cmd,   strings.Join(cmdArgs, " "))

	cmd.Env = append(cmd.Env, env...)

	cmd.Stdout = &outbuf
	cmd.Stderr = &errbuf

	err := cmd.Run()
	stdout = outbuf.String()
	stderr = errbuf.String()

	if err != nil {
		if exitError, ok := err.(*exec.ExitError); ok {
			ws := exitError.Sys().(syscall.WaitStatus)
			exitCode = ws.ExitStatus()
		} else {
			exitCode = 1
			if stderr == "" {
				stderr = err.Error() + stdout
			}
		}
	} else {
		ws := cmd.ProcessState.Sys().(syscall.WaitStatus)
		exitCode = ws.ExitStatus()
	}
	return
}

func ExecuteCmd(Cmd string, cmdArgs []string) (stdout string, stderr string, exitCode int) {

	var outbuf, errbuf bytes.Buffer
	cmd := exec.Command(Cmd, cmdArgs...)
	cmd.Stdout = &outbuf
	cmd.Stderr = &errbuf

	err := cmd.Run()
	stdout = outbuf.String()
	stderr = errbuf.String()

	if err != nil {
		if exitError, ok := err.(*exec.ExitError); ok {
			ws := exitError.Sys().(syscall.WaitStatus)
			exitCode = ws.ExitStatus()
		} else {
			exitCode = 1
			if stderr == "" {
				stderr = err.Error() + stdout
			}
		}
	} else {
		ws := cmd.ProcessState.Sys().(syscall.WaitStatus)
		exitCode = ws.ExitStatus()
	}
	return
}

//TODO add timeout parameter
func ExecuteCmdAndLogToConsole(command string, cmdArgs []string, cmdEnv []string) (stdout string, stderr string, err error) {
	var outbuf, errbuf bytes.Buffer

	//dockerArgs := strings.Join(cmdArgs, " ")

	cmd := exec.Command(command, cmdArgs...)
	//cmd := exec.Command(command, cmdArgs...)

	cmd.Env = append(cmd.Env, cmdEnv...)

	stdOut, err := cmd.StdoutPipe()
	if err != nil {
<<<<<<< HEAD
		return  errbuf.String(), outbuf.String(), err
=======
		return "", "", err
>>>>>>> 30bbebd2
	}

	defer stdOut.Close()

	scanner := bufio.NewScanner(stdOut)
	go func() {
		for scanner.Scan() {
			outbuf.WriteString(scanner.Text())
			fmt.Printf("%s\n", scanner.Text())
		}
	}()

	stdErr, err := cmd.StderrPipe()
	if err != nil {
<<<<<<< HEAD
		return  errbuf.String(), outbuf.String(), err
=======
		return "", "", err
>>>>>>> 30bbebd2
	}

	defer stdErr.Close()

	stdErrScanner := bufio.NewScanner(stdErr)
	go func() {
		for stdErrScanner.Scan() {

			txt := stdErrScanner.Text()

			if !strings.Contains(txt, "no buildable Go source files in") {
				errbuf.WriteString(txt)
				fmt.Printf("%s\n", txt)
			}
		}
	}()

	err = cmd.Start()
	if err != nil {
<<<<<<< HEAD
			return  errbuf.String(), outbuf.String(), err
=======
		return "", "", err
>>>>>>> 30bbebd2
	}

	err = cmd.Wait()
	// go generate command will fail when no generate command find.
	if err != nil {
		if err.Error() != "exit status 1" {
<<<<<<< HEAD
			return  errbuf.String(), outbuf.String(), err
=======
			return "", "", err
>>>>>>> 30bbebd2
		}
	}

	return errbuf.String(), outbuf.String(), nil
}<|MERGE_RESOLUTION|>--- conflicted
+++ resolved
@@ -1,17 +1,12 @@
 package utils
 
 import (
-	"bufio"
 	"bytes"
 	"fmt"
 	"os/exec"
 	"strings"
-<<<<<<< HEAD
-	//"github.com/spf13/cobra/cobra/cmd"
-	//"github.com/spf13/cobra/cobra/cmd"
-=======
 	"syscall"
->>>>>>> 30bbebd2
+	"bufio"
 )
 
 func ExecuteCmdWithEnv(Cmd string, cmdArgs []string, env []string,) (stdout string, stderr string, exitCode int) {
@@ -86,11 +81,8 @@
 
 	stdOut, err := cmd.StdoutPipe()
 	if err != nil {
-<<<<<<< HEAD
+
 		return  errbuf.String(), outbuf.String(), err
-=======
-		return "", "", err
->>>>>>> 30bbebd2
 	}
 
 	defer stdOut.Close()
@@ -104,12 +96,9 @@
 	}()
 
 	stdErr, err := cmd.StderrPipe()
+
 	if err != nil {
-<<<<<<< HEAD
 		return  errbuf.String(), outbuf.String(), err
-=======
-		return "", "", err
->>>>>>> 30bbebd2
 	}
 
 	defer stdErr.Close()
@@ -129,22 +118,16 @@
 
 	err = cmd.Start()
 	if err != nil {
-<<<<<<< HEAD
-			return  errbuf.String(), outbuf.String(), err
-=======
-		return "", "", err
->>>>>>> 30bbebd2
+
+		return  errbuf.String(), outbuf.String(), err
 	}
 
 	err = cmd.Wait()
 	// go generate command will fail when no generate command find.
 	if err != nil {
 		if err.Error() != "exit status 1" {
-<<<<<<< HEAD
+
 			return  errbuf.String(), outbuf.String(), err
-=======
-			return "", "", err
->>>>>>> 30bbebd2
 		}
 	}
 
