--- conflicted
+++ resolved
@@ -46,13 +46,8 @@
 
 }
 
-<<<<<<< HEAD
-func (Client RookClient) Status() (string, error) {
-	out, err, status := Client.transportClient.Execute(STATUS_CMD,nil)
-=======
 func (Client rookClient) Status() (string, error) {
 	out, err, status := Client.transportClient.Execute(STATUS_CMD)
->>>>>>> 25293432
 	if status == 0 {
 		return out, nil
 	} else {
@@ -60,13 +55,8 @@
 	}
 }
 
-<<<<<<< HEAD
-func (Client RookClient) Version() (string, error) {
-	out, err, status := Client.transportClient.Execute(VERSION_CMD,nil)
-=======
 func (Client rookClient) Version() (string, error) {
 	out, err, status := Client.transportClient.Execute(VERSION_CMD)
->>>>>>> 25293432
 	if status == 0 {
 		return out, nil
 	} else {
@@ -74,13 +64,8 @@
 	}
 }
 
-<<<<<<< HEAD
-func (Client RookClient) Node() (string, error) {
-	out, err, status := Client.transportClient.Execute(NODE_CMD,nil)
-=======
 func (Client rookClient) Node() (string, error) {
 	out, err, status := Client.transportClient.Execute(NODE_CMD)
->>>>>>> 25293432
 	if status == 0 {
 		return out, nil
 	} else {
