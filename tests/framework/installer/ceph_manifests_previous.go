/*
Copyright 2016 The Rook Authors. All rights reserved.

Licensed under the Apache License, Version 2.0 (the "License");
you may not use this file except in compliance with the License.
You may obtain a copy of the License at

  http://www.apache.org/licenses/LICENSE-2.0

Unless required by applicable law or agreed to in writing, software
distributed under the License is distributed on an "AS IS" BASIS,
WITHOUT WARRANTIES OR CONDITIONS OF ANY KIND, either express or implied.
See the License for the specific language governing permissions and
limitations under the License.
*/

package installer

import (
	"strings"

	"github.com/rook/rook/tests/framework/utils"
)

const (
	// The version from which the upgrade test will start
<<<<<<< HEAD
	Version1_9 = "v1.9.9"
=======
	Version1_9 = "v1.9.10"
>>>>>>> 9d47cd95
)

// CephManifestsPreviousVersion wraps rook yaml definitions
type CephManifestsPreviousVersion struct {
	settings *TestCephSettings
	latest   *CephManifestsMaster
}

func (m *CephManifestsPreviousVersion) Settings() *TestCephSettings {
	return m.settings
}

func (m *CephManifestsPreviousVersion) GetCRDs(k8shelper *utils.K8sHelper) string {
	return m.settings.readManifestFromGitHub("crds.yaml")
}

func (m *CephManifestsPreviousVersion) GetCSINFSRBAC() string {
	return m.settings.readManifestFromGitHub("/csi/nfs/rbac.yaml")
}

// GetRookOperator returns rook Operator manifest
func (m *CephManifestsPreviousVersion) GetOperator() string {
	var manifest string
	if utils.IsPlatformOpenShift() {
		manifest = m.settings.readManifestFromGitHub("operator-openshift.yaml")
	} else {
		manifest = m.settings.readManifestFromGitHub("operator.yaml")
	}
	return m.settings.replaceOperatorSettings(manifest)
}

// GetCommon returns rook-cluster manifest
func (m *CephManifestsPreviousVersion) GetCommon() string {
	return m.settings.readManifestFromGitHub("common.yaml")
}

// GetRookToolBox returns rook-toolbox manifest
func (m *CephManifestsPreviousVersion) GetToolbox() string {
	if m.settings.DirectMountToolbox {
		manifest := strings.ReplaceAll(m.settings.readManifestFromGitHub("direct-mount.yaml"), "name: rook-direct-mount", "name: rook-ceph-tools")
		return strings.ReplaceAll(manifest, "app: rook-direct-mount", "app: rook-ceph-tools")
	}
	return m.settings.readManifestFromGitHub("toolbox.yaml")
}

func (m *CephManifestsPreviousVersion) GetCommonExternal() string {
	return m.settings.readManifestFromGitHub("common-external.yaml")
}

//**********************************************************************************
//**********************************************************************************
// Methods in this section may need to be customized depending on new
// features that are being added in newer releases and may not be possible
// to configure in the previous release. By default, all these methods will
// provide a thin wrapper around the resources created by the master
// implementation.
//**********************************************************************************
//**********************************************************************************

// GetRookCluster returns rook-cluster manifest
func (m *CephManifestsPreviousVersion) GetCephCluster() string {
	return m.latest.GetCephCluster()
}

func (m *CephManifestsPreviousVersion) GetBlockSnapshotClass(snapshotClassName, reclaimPolicy string) string {
	return m.latest.GetBlockSnapshotClass(snapshotClassName, reclaimPolicy)
}

func (m *CephManifestsPreviousVersion) GetFileStorageSnapshotClass(snapshotClassName, reclaimPolicy string) string {
	return m.latest.GetFileStorageSnapshotClass(snapshotClassName, reclaimPolicy)
}

func (m *CephManifestsPreviousVersion) GetBlockPool(poolName, replicaSize string) string {
	return m.latest.GetBlockPool(poolName, replicaSize)
}

func (m *CephManifestsPreviousVersion) GetBlockStorageClass(poolName, storageClassName, reclaimPolicy string) string {
	return m.latest.GetBlockStorageClass(poolName, storageClassName, reclaimPolicy)
}

func (m *CephManifestsPreviousVersion) GetFileStorageClass(fsName, storageClassName string) string {
	return m.latest.GetFileStorageClass(fsName, storageClassName)
}

func (m *CephManifestsPreviousVersion) GetNFSStorageClass(fsName, nfsClusterName, server, storageClassName string) string {
	return m.latest.GetNFSStorageClass(fsName, nfsClusterName, server, storageClassName)
}

// GetFilesystem returns the manifest to create a Rook filesystem resource with the given config.
func (m *CephManifestsPreviousVersion) GetFilesystem(name string, activeCount int) string {
	return m.latest.GetFilesystem(name, activeCount)
}

// GetNFS returns the manifest to create a Rook Ceph NFS resource with the given config.
func (m *CephManifestsPreviousVersion) GetNFS(name string, count int) string {
	return m.latest.GetNFS(name, count)
}

func (m *CephManifestsPreviousVersion) GetNFSPool() string {
	return m.latest.GetNFSPool()
}

func (m *CephManifestsPreviousVersion) GetObjectStore(name string, replicaCount, port int, tlsEnable bool) string {
	return m.latest.GetObjectStore(name, replicaCount, port, tlsEnable)
}

func (m *CephManifestsPreviousVersion) GetObjectStoreUser(name, displayName, store, usercaps, maxsize string, maxbuckets, maxobjects int) string {
	return m.latest.GetObjectStoreUser(name, displayName, store, usercaps, maxsize, maxbuckets, maxobjects)
}

//GetBucketStorageClass returns the manifest to create object bucket
func (m *CephManifestsPreviousVersion) GetBucketStorageClass(storeName, storageClassName, reclaimPolicy string) string {
	return m.latest.GetBucketStorageClass(storeName, storageClassName, reclaimPolicy)
}

//GetOBC returns the manifest to create object bucket claim
func (m *CephManifestsPreviousVersion) GetOBC(claimName, storageClassName, objectBucketName, maxObject string, varBucketName bool) string {
	return m.latest.GetOBC(claimName, storageClassName, objectBucketName, maxObject, varBucketName)
}

//GetOBCNotification returns the manifest to create object bucket claim
func (m *CephManifestsPreviousVersion) GetOBCNotification(claimName, storageClassName, objectBucketName, notificationName string, varBucketName bool) string {
	return m.latest.GetOBCNotification(claimName, storageClassName, objectBucketName, notificationName, varBucketName)
}

//GetBucketNotification returns the manifest to create ceph bucket notification
func (m *CephManifestsPreviousVersion) GetBucketNotification(notificationName, topicName string) string {
	return m.latest.GetBucketNotification(notificationName, topicName)
}

//GetBucketTopic returns the manifest to create ceph bucket topic
func (m *CephManifestsPreviousVersion) GetBucketTopic(topicName, storeName, httpEndpointService string) string {
	return m.latest.GetBucketTopic(topicName, storeName, httpEndpointService)
}

func (m *CephManifestsPreviousVersion) GetClient(claimName string, caps map[string]string) string {
	return m.latest.GetClient(claimName, caps)
}

func (m *CephManifestsPreviousVersion) GetExternalCephCluster() string {
	return m.latest.GetExternalCephCluster()
}

// GetRBDMirror returns the manifest to create a Rook Ceph RBD Mirror resource with the given config.
func (m *CephManifestsPreviousVersion) GetRBDMirror(name string, count int) string {
	return m.latest.GetRBDMirror(name, count)
}

func (m *CephManifestsPreviousVersion) GetFilesystemSubvolumeGroup(fsName, groupName string) string {
	return m.latest.GetFilesystemSubvolumeGroup(fsName, groupName)
}<|MERGE_RESOLUTION|>--- conflicted
+++ resolved
@@ -24,11 +24,7 @@
 
 const (
 	// The version from which the upgrade test will start
-<<<<<<< HEAD
-	Version1_9 = "v1.9.9"
-=======
 	Version1_9 = "v1.9.10"
->>>>>>> 9d47cd95
 )
 
 // CephManifestsPreviousVersion wraps rook yaml definitions
