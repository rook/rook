---
title: Block Storage
weight: 22
indent: true
---

# Block Storage

Block storage allows you to mount storage to a single pod. This example shows how to build a simple, multi-tier web application on Kubernetes using persistent volumes enabled by Rook.

## Prerequisites

This guide assumes you have created a Rook cluster as explained in the main [Quickstart](quickstart.md) guide.

## Provision Storage

Before Rook can start provisioning storage, a StorageClass and its storage pool need to be created. This is needed for Kubernetes to interoperate with Rook for provisioning persistent volumes. For more options on pools, see the documentation on [creating storage pools](ceph-pool-crd.md).

Save this storage class definition as `storageclass.yaml`:

```yaml
apiVersion: ceph.rook.io/v1alpha1
kind: Pool
metadata:
  name: replicapool
  namespace: rook-ceph
spec:
  replicated:
    size: 3
---
apiVersion: storage.k8s.io/v1
kind: StorageClass
metadata:
   name: rook-ceph-block
provisioner: ceph.rook.io/block
parameters:
  pool: replicapool
<<<<<<< HEAD
  #The value of "clusterNamespace" MUST be the same as the one in which your rook cluster exist
  clusterNamespace: rook-ceph
=======
  clusterName: rook-ceph
>>>>>>> 44514be0
```

Create the storage class.
```bash
kubectl create -f storageclass.yaml
```

## Consume the storage: Wordpress sample

We create a sample app to consume the block storage provisioned by Rook with the classic wordpress and mysql apps.
Both of these apps will make use of block volumes provisioned by Rook.

Start mysql and wordpress from the `cluster/examples/kubernetes` folder:

```bash
kubectl create -f mysql.yaml
kubectl create -f wordpress.yaml
```

Both of these apps create a block volume and mount it to their respective pod. You can see the Kubernetes volume claims by running the following:

```bash
$ kubectl get pvc
NAME             STATUS    VOLUME                                     CAPACITY   ACCESSMODES   AGE
mysql-pv-claim   Bound     pvc-95402dbc-efc0-11e6-bc9a-0cc47a3459ee   20Gi       RWO           1m
wp-pv-claim      Bound     pvc-39e43169-efc1-11e6-bc9a-0cc47a3459ee   20Gi       RWO           1m
```

Once the wordpress and mysql pods are in the `Running` state, get the cluster IP of the wordpress app and enter it in your browser:

```bash
$ kubectl get svc wordpress
NAME        CLUSTER-IP   EXTERNAL-IP   PORT(S)        AGE
wordpress   10.3.0.155   <pending>     80:30841/TCP   2m
```

You should see the wordpress app running.

If you are using Minikube, the Wordpress URL can be retrieved with this one-line command:

```console
echo http://$(minikube ip):$(kubectl get service wordpress -o jsonpath='{.spec.ports[0].nodePort}')
```

**NOTE:** When running in a vagrant environment, there will be no external IP address to reach wordpress with.  You will only be able to reach wordpress via the `CLUSTER-IP` from inside the Kubernetes cluster.

## Consume the storage: Toolbox

With the pool that was created above, we can also create a block image and mount it directly in a pod. See the [Direct Block Tools](direct-tools.md#block-storage-tools) topic for more details.

## Teardown

To clean up all the artifacts created by the block demo:

```
kubectl delete -f wordpress.yaml
kubectl delete -f mysql.yaml
kubectl delete -n rook-ceph pool replicapool
kubectl delete storageclass rook-ceph-block
```<|MERGE_RESOLUTION|>--- conflicted
+++ resolved
@@ -35,12 +35,8 @@
 provisioner: ceph.rook.io/block
 parameters:
   pool: replicapool
-<<<<<<< HEAD
   #The value of "clusterNamespace" MUST be the same as the one in which your rook cluster exist
   clusterNamespace: rook-ceph
-=======
-  clusterName: rook-ceph
->>>>>>> 44514be0
 ```
 
 Create the storage class.
