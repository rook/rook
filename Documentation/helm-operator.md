--- conflicted
+++ resolved
@@ -58,15 +58,9 @@
 
 ```console
 helm repo add rook-master https://charts.rook.io/master
-<<<<<<< HEAD
 helm search rook-ceph
-
 # For helm version >= 3.1.0
 helm search repo rook-ceph
-
-=======
-helm search repo rook-ceph
->>>>>>> 984bea4d
 helm install --namespace rook-ceph rook-master/rook-ceph --version <version>
 ```
 
