--- conflicted
+++ resolved
@@ -7,12 +7,8 @@
 
 Rook has published Helm charts for the operator; [Ceph](helm-operator.md) and [Nfs](helm-nfs.md). Other Helm charts will also be potentially developed for each of the
 CRDs for all Rook storage backends.
-<<<<<<< HEAD
+
 - [Rook Ceph Operator](helm-operator.md): Installs the Rook Operator and Agents necessary to run a Ceph cluster
 - [Rook Nfs Operator](helm-nfs.md): Installs the Rook Operator necessary to support  Nfs 
-=======
-
-* [Rook Ceph Operator](helm-operator.md): Installs the Rook Operator and Agents necessary to run a Ceph cluster
->>>>>>> 893b80e8
 
 Contributions are welcome to create our other Helm charts!