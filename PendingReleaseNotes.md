# v1.19 Pending Release Notes

## Breaking Changes

<<<<<<< HEAD
- The behavior of the `activeStandby` property in the `CephFilesystem` CRD has changed.
    When set to `false`, the standby MDS daemon deployment will be scaled down and removed,
    rather than only disabling the standby cache while the daemon remains running.

## Features
=======
## Features

- Experimental: Allow concurrent reconciles of the CephCluster CR when there multiple clusters
  being managed by the same Rook operator. Concurrency is enabled by increasing
  the operator setting `ROOK_RECONCILE_CONCURRENT_CLUSTERS` to a value greater
  than `1`.
>>>>>>> 83047a17
<|MERGE_RESOLUTION|>--- conflicted
+++ resolved
@@ -2,17 +2,13 @@
 
 ## Breaking Changes
 
-<<<<<<< HEAD
 - The behavior of the `activeStandby` property in the `CephFilesystem` CRD has changed.
     When set to `false`, the standby MDS daemon deployment will be scaled down and removed,
     rather than only disabling the standby cache while the daemon remains running.
 
 ## Features
-=======
-## Features
 
 - Experimental: Allow concurrent reconciles of the CephCluster CR when there multiple clusters
   being managed by the same Rook operator. Concurrency is enabled by increasing
   the operator setting `ROOK_RECONCILE_CONCURRENT_CLUSTERS` to a value greater
-  than `1`.
->>>>>>> 83047a17
+  than `1`.