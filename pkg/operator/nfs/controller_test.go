--- conflicted
+++ resolved
@@ -29,30 +29,12 @@
 	"k8s.io/client-go/kubernetes/fake"
 )
 
-<<<<<<< HEAD
 func TestOnAddComplexServer(t *testing.T) {
 	namespace := "rook-nfs-test"
 	nfsserver := &nfsv1alpha1.NFSServer{
 		ObjectMeta: metav1.ObjectMeta{
 			Name:      "nfs-server-X",
 			Namespace: namespace,
-=======
-const appName = "nfs-server-X"
-
-func TestValidateNFSServerSpec(t *testing.T) {
-
-	// first, test that a good NFSServerSpec is good
-	spec := nfsv1alpha1.NFSServerSpec{
-		Replicas: 1,
-		Exports: []nfsv1alpha1.ExportsSpec{
-			{
-				Name: "test",
-				Server: nfsv1alpha1.ServerSpec{
-					AccessMode: "readwrite",
-					Squash:     "none",
-				},
-			},
->>>>>>> 9cf58696
 		},
 		Spec: nfsv1alpha1.NFSServerSpec{
 			Replicas: 1,
@@ -212,30 +194,8 @@
 	configMap, err := clientset.CoreV1().ConfigMaps(namespace).Get(nfsserver.GetName(), metav1.GetOptions{})
 	assert.Nil(t, err)
 	assert.NotNil(t, configMap)
-<<<<<<< HEAD
 
 	assert.Equal(t, expectedConfig, configMap.Data[nfsConfigMapName])
-=======
-	nfsGaneshaConfig := `
-EXPORT {
-	Export_Id = 10;
-	Path = /test-claim;
-	Pseudo = /test-claim;
-	Protocols = 4;
-	Transports = TCP;
-	Sectype = sys;
-	Access_Type = RW;
-	Squash = none;
-	FSAL {
-		Name = VFS;
-	}
-}
-NFS_Core_Param
-{
-	fsid_device = true;
-}`
-	assert.Equal(t, nfsGaneshaConfig, configMap.Data[nfsserver.GetName()])
->>>>>>> 9cf58696
 
 	// verify stateful set
 	ss, err := clientset.AppsV1().StatefulSets(namespace).Get(appName, metav1.GetOptions{})
@@ -247,10 +207,6 @@
 	container := ss.Spec.Template.Spec.Containers[0]
 	assert.Equal(t, len(expectedVolumeMounts), len(container.VolumeMounts))
 
-<<<<<<< HEAD
-=======
-	expectedVolumeMounts := []v1.VolumeMount{{Name: "export-test", MountPath: "/test-claim"}, {Name: nfsserver.GetName(), MountPath: "/nfs-ganesha/config"}}
->>>>>>> 9cf58696
 	assert.Equal(t, expectedVolumeMounts, container.VolumeMounts)
 }
 
