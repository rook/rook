/*
Copyright 2016 The Rook Authors. All rights reserved.

Licensed under the Apache License, Version 2.0 (the "License");
you may not use this file except in compliance with the License.
You may obtain a copy of the License at

	http://www.apache.org/licenses/LICENSE-2.0

Unless required by applicable law or agreed to in writing, software
distributed under the License is distributed on an "AS IS" BASIS,
WITHOUT WARRANTIES OR CONDITIONS OF ANY KIND, either express or implied.
See the License for the specific language governing permissions and
limitations under the License.
*/
package mon

import (
	"io/ioutil"
	"os"
	"path/filepath"
	"strings"
	"testing"

	"os"

	"github.com/coreos/pkg/capnslog"
	"github.com/go-ini/ini"
	"github.com/rook/rook/pkg/clusterd"
	"github.com/stretchr/testify/assert"
)

func TestCreateDefaultCephConfig(t *testing.T) {
	clusterInfo := &ClusterInfo{
		FSID:          "id",
		MonitorSecret: "monsecret",
		AdminSecret:   "adminsecret",
		Name:          "foo-cluster",
		Monitors: map[string]*CephMonitorConfig{
			"node0": &CephMonitorConfig{Name: "mon0", Endpoint: "10.0.0.1:6790"},
			"node1": &CephMonitorConfig{Name: "mon1", Endpoint: "10.0.0.2:6790"},
		},
	}

	monMembers := "mon0 mon1"

	cephConfig := CreateDefaultCephConfig(clusterInfo, "/var/lib/rook1", capnslog.INFO, false)
	verifyConfig(t, cephConfig, monMembers, "", "filestore", 0)

	cephConfig = CreateDefaultCephConfig(clusterInfo, "/var/lib/rook1", capnslog.INFO, true)
	verifyConfig(t, cephConfig, monMembers, "bluestore rocksdb", "bluestore", 0)

	cephConfig = CreateDefaultCephConfig(clusterInfo, "/var/lib/rook1", capnslog.DEBUG, false)
	verifyConfig(t, cephConfig, monMembers, "", "filestore", 10)

	cephConfig = CreateDefaultCephConfig(clusterInfo, "/var/lib/rook1", capnslog.DEBUG, true)
	verifyConfig(t, cephConfig, monMembers, "bluestore rocksdb", "bluestore", 10)
}

func TestGenerateConfigFile(t *testing.T) {
	// set up a temporary config directory that will be cleaned up after test
	configDir, err := ioutil.TempDir("", "TestGenerateConfigFile")
	if err != nil {
		t.Fatalf("failed to create temp config dir: %+v", err)
	}
	defer os.RemoveAll(configDir)

	// set up a config file override (in the config dir so it also gets cleaned up)
	configFileOverride := filepath.Join(configDir, "override.conf")
	overrideContents := `[global]
debug bluestore = 1234`
	err = ioutil.WriteFile(configFileOverride, []byte(overrideContents), 0644)
	if err != nil {
		t.Fatalf("failed to create config file override at '%s': %+v", configFileOverride, err)
	}

	// create mocked cluster context and info
	context := &clusterd.Context{
		ConfigDir:          configDir,
		ConfigFileOverride: configFileOverride,
	}
	clusterInfo := &ClusterInfo{
		FSID:          "myfsid",
		MonitorSecret: "monsecret",
		AdminSecret:   "adminsecret",
		Name:          "foo-cluster",
		Monitors: map[string]*CephMonitorConfig{
			"node0": &CephMonitorConfig{Name: "mon0", Endpoint: "10.0.0.1:6790"},
		},
	}

	// generate the config file to disk now
	configFilePath, err := GenerateConfigFile(context, clusterInfo, configDir, "myuser", filepath.Join(configDir, "mykeyring"), false, nil, nil)
	assert.Nil(t, err)
	assert.Equal(t, filepath.Join(configDir, "foo-cluster.config"), configFilePath)

	// verify some of the contents of written config file by loading it from disk
	actualConf, err := ini.Load(configFilePath)
	assert.Nil(t, err)
	verifyConfigValue(t, actualConf, "global", "fsid", clusterInfo.FSID)
	verifyConfigValue(t, actualConf, "mon.mon0", "mon addr", "10.0.0.1:6790")

	// verify the content of the config file override successfully overwrote the default generated config
	verifyConfigValue(t, actualConf, "global", "debug bluestore", "1234")
}

func verifyConfig(t *testing.T, cephConfig *cephConfig, expectedMonMembers, experimental, objectStore string, loggingLevel int) {

	for _, expectedMon := range strings.Split(expectedMonMembers, " ") {
		contained := false
		for _, actualMon := range strings.Split(cephConfig.MonMembers, " ") {
			if expectedMon == actualMon {
				contained = true
				break
			}
		}

		assert.True(t, contained, "expectedMons: %+v, actualMons: %+v", expectedMonMembers, cephConfig.MonMembers)
	}

	assert.Equal(t, experimental, cephConfig.EnableExperimental)
	assert.Equal(t, objectStore, cephConfig.OsdObjectStore)
	assert.Equal(t, loggingLevel, cephConfig.DebugLogDefaultLevel)
<<<<<<< HEAD
	assert.Equal(t, loggingLevel, cephConfig.DebugLogMonLevel)
	assert.Equal(t, loggingLevel, cephConfig.DebugLogRadosLevel)
	assert.Equal(t, loggingLevel, cephConfig.DebugLogBluestoreLevel)
}

func verifyConfigValue(t *testing.T, actualConf *ini.File, section, key, expectedVal string) {
	s, err := actualConf.GetSection(section)
	if !assert.Nil(t, err) {
		return
	}

	k := s.Key(key)
	if !assert.NotNil(t, k) {
		return
	}

	actualVal := k.Value()
	assert.Equal(t, expectedVal, actualVal)
=======
}

func TestLogLevel(t *testing.T) {
	defaultVal := 1
	level := getEnvLogLevel("NON_EXISTENT_VAR", defaultVal)
	assert.Equal(t, defaultVal, level)

	os.Setenv("MY_LOG_LEVEL", "10")
	level = getEnvLogLevel("MY_LOG_LEVEL", defaultVal)
	assert.Equal(t, 10, level)

	os.Setenv("MY_LOG_LEVEL", "abc")
	level = getEnvLogLevel("MY_LOG_LEVEL", defaultVal)
	assert.Equal(t, defaultVal, level)

	os.Setenv("MY_LOG_LEVEL", "-2")
	level = getEnvLogLevel("MY_LOG_LEVEL", defaultVal)
	assert.Equal(t, defaultVal, level)

	os.Setenv("MY_LOG_LEVEL", "-1")
	level = getEnvLogLevel("MY_LOG_LEVEL", defaultVal)
	assert.Equal(t, -1, level)

	os.Setenv("MY_LOG_LEVEL", "100")
	level = getEnvLogLevel("MY_LOG_LEVEL", defaultVal)
	assert.Equal(t, 100, level)

	os.Setenv("MY_LOG_LEVEL", "101")
	level = getEnvLogLevel("MY_LOG_LEVEL", defaultVal)
	assert.Equal(t, defaultVal, level)
>>>>>>> 4819b6b3
}<|MERGE_RESOLUTION|>--- conflicted
+++ resolved
@@ -121,26 +121,6 @@
 	assert.Equal(t, experimental, cephConfig.EnableExperimental)
 	assert.Equal(t, objectStore, cephConfig.OsdObjectStore)
 	assert.Equal(t, loggingLevel, cephConfig.DebugLogDefaultLevel)
-<<<<<<< HEAD
-	assert.Equal(t, loggingLevel, cephConfig.DebugLogMonLevel)
-	assert.Equal(t, loggingLevel, cephConfig.DebugLogRadosLevel)
-	assert.Equal(t, loggingLevel, cephConfig.DebugLogBluestoreLevel)
-}
-
-func verifyConfigValue(t *testing.T, actualConf *ini.File, section, key, expectedVal string) {
-	s, err := actualConf.GetSection(section)
-	if !assert.Nil(t, err) {
-		return
-	}
-
-	k := s.Key(key)
-	if !assert.NotNil(t, k) {
-		return
-	}
-
-	actualVal := k.Value()
-	assert.Equal(t, expectedVal, actualVal)
-=======
 }
 
 func TestLogLevel(t *testing.T) {
@@ -171,5 +151,19 @@
 	os.Setenv("MY_LOG_LEVEL", "101")
 	level = getEnvLogLevel("MY_LOG_LEVEL", defaultVal)
 	assert.Equal(t, defaultVal, level)
->>>>>>> 4819b6b3
+}
+
+func verifyConfigValue(t *testing.T, actualConf *ini.File, section, key, expectedVal string) {
+	s, err := actualConf.GetSection(section)
+	if !assert.Nil(t, err) {
+		return
+	}
+
+	k := s.Key(key)
+	if !assert.NotNil(t, k) {
+		return
+	}
+
+	actualVal := k.Value()
+	assert.Equal(t, expectedVal, actualVal)
 }